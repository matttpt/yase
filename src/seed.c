--- conflicted
+++ resolved
@@ -43,37 +43,7 @@
 {
 	unsigned long i;
 	unsigned char * seed_sieve;
-<<<<<<< HEAD
 
-	/* This is the largest value such that value * value <= max.
-	   To avoid floating-point arithmetic we just increase the value
-	   until the condition is no longer met. */
-	max_seed = 0;
-	while(max_seed * max_seed <= max)
-	{
-		max_seed++;
-	}
-	max_seed--;
-
-	/* Find the byte of and bit of/before the maximum seed value.  This
-	   requires a little adjustment if max_seed is divisible by 30.  */
-	final_byte = max_seed / 30;
-	if(max_seed % 30 == 0)
-	{
-		final_byte--;
-		final_bit = final_byte * 8 + 7;
-	}
-	else
-	{
-		final_bit = final_byte * 8 + wheel30_last_idx[max_seed % 30];
-	}
-
-	/* Set the next byte for the caller */
-	*next_byte = final_byte + 1;
-
-=======
-	
->>>>>>> 2e15d897
 	/* We don't bother to segment for this process.  We allocate the
 	   sieve segment manually. */
 	seed_sieve = malloc(end_byte);
@@ -129,23 +99,8 @@
 			   record it. */
 			if(i < end_bit)
 			{
-<<<<<<< HEAD
-				/* Allocate new sieving prime structure */
-				prime_s = malloc(sizeof(struct prime));
-				if(prime_s == NULL)
-				{
-					perror("malloc");
-					abort();
-				}
-				prime_s->next_byte = byte;
-				prime_s->prime_adj = prime_adj;
-				prime_s->wheel_idx = wheel_idx;
-				prime_s->next = primes;
-				primes = prime_s;
-=======
 				/* Submit to the prime set */
 				prime_set_add(set, prime, byte, wheel_idx);
->>>>>>> 2e15d897
 			}
 		}
 	}
