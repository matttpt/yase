/*
 * yase - Yet Another Sieve of Eratosthenes
 * seed.c: sieves the "seed primes" needed to sieve the entire interval
 *
 * Copyright (c) 2015 Matthew Ingwersen
 *
 * Permission is hereby granted, free of charge, to any person obtaining
 * a copy of this software and associated documentation files (the
 * "Software"), to deal in the Software without restriction, including
 * without limitation the rights to use, copy, modify, merge, publish,
 * distribute, sublicense, and/or sell copies of the Software, and to
 * permit persons to whom the Software is furnished to do so, subject to
 * the following conditions:
 *
 * The above copyright notice and this permission notice shall be
 * included in all copies or substantial portions of the Software.
 *
 * THE SOFTWARE IS PROVIDED "AS IS", WITHOUT WARRANTY OF ANY KIND,
 * EXPRESS OR IMPLIED, INCLUDING BUT NOT LIMITED TO THE WARRANTIES OF
 * MERCHANTABILITY, FITNESS FOR A PARTICULAR PURPOSE AND
 * NONINFRINGEMENT. IN NO EVENT SHALL THE AUTHORS OR COPYRIGHT HOLDERS BE
 * LIABLE FOR ANY CLAIM, DAMAGES OR OTHER LIABILITY, WHETHER IN AN ACTION
 * OF CONTRACT, TORT OR OTHERWISE, ARISING FROM, OUT OF OR IN CONNECTION
 * WITH THE SOFTWARE OR THE USE OR OTHER DEALINGS IN THE SOFTWARE.
 */

#include <stdlib.h>
#include <stdio.h>
#include <string.h>
#include <yase.h>

/* Sieves for the sieving primes */
struct multiple * sieve_seed(
		unsigned long max,
		unsigned long * count,
		unsigned long * next_byte)
{
	unsigned long i, max_seed, final_byte, final_bit;
	struct multiple * multiples = NULL;
	unsigned char * seed_sieve;

	/* This is the largest value such that value * value <= max.
	   To avoid floating-point arithmetic we just increase the value
	   until the condition is no longer met. */
	max_seed = 0;
	while(max_seed * max_seed <= max)
	{
		max_seed++;
	}
	max_seed--;

	/* Find the byte of and bit of/before the maximum seed value */
	final_byte = max_seed / 30;
	*next_byte = final_byte + 1;
	
	/* Find the last bit up to which we need sieving primes for */
	final_bit = final_byte * 8 + wheel_last_idx[max_seed % 30];

	/* We don't bother to segment for this process.  We allocate the
	   sieve segment manually. */
	seed_sieve = malloc(final_byte + 1);
	if(seed_sieve == NULL)
	{
		perror("malloc");
		abort();
	}

<<<<<<< HEAD
	/* Zero the sieve */
	memset(seed_sieve, 0, final_byte + 1);
=======
	/* Copy in pre-sieve data */
	presieve_copy(seed_sieve, 0, final_byte + 1);
>>>>>>> b8759dc6

	/* Run the sieve */
	for(i = PRESIEVE_PRIMES + 1; i < (final_byte + 1) * 8; i++)
	{
		if((seed_sieve[i / 8] & ((unsigned char) 1U << (i % 8))) == 0)
		{
			unsigned long prime, mult, prime_adj, byte;
			struct wheel_elem * e;
			struct multiple * mult_s;

			/* Count the prime */
			(*count)++;

			/* Mark multiples */
			prime     = (i / 8) * 30 + wheel_offs[i % 8];
			mult      = prime * prime;
			prime_adj = prime / 30;
			byte      = mult / 30;
			e         = &wheel[(i % 8) * 8 + (i % 8)];
			while(byte <= final_byte)
			{
				seed_sieve[byte] |= e->mask;
				byte += e->delta_f * prime_adj + e->delta_c;
				e += e->next;
			}

			/* If this prime is in the range that we need sieving primes,
			   record it. */
			if(i <= final_bit)
			{
				/* Allocate new multiple structure */
				mult_s = malloc(sizeof(struct multiple));
				if(mult_s == NULL)
				{
					perror("malloc");
					free(seed_sieve);
					abort();
				}
				mult_s->next_byte = byte;
				mult_s->prime_adj = prime_adj;
				mult_s->stored_e  = e;
				mult_s->next = multiples;
				multiples = mult_s;
			}
		}
	}

	/* Clean up and return the list of multiples */
	free(seed_sieve);
	return multiples;
}<|MERGE_RESOLUTION|>--- conflicted
+++ resolved
@@ -65,13 +65,8 @@
 		abort();
 	}
 
-<<<<<<< HEAD
-	/* Zero the sieve */
-	memset(seed_sieve, 0, final_byte + 1);
-=======
 	/* Copy in pre-sieve data */
 	presieve_copy(seed_sieve, 0, final_byte + 1);
->>>>>>> b8759dc6
 
 	/* Run the sieve */
 	for(i = PRESIEVE_PRIMES + 1; i < (final_byte + 1) * 8; i++)
